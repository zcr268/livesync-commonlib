--- conflicted
+++ resolved
@@ -46,69 +46,6 @@
     couchDB_PASSWORD: string,
     couchDB_DBNAME: string,
 }
-<<<<<<< HEAD
-
-=======
-export const MODE_SELECTIVE = 0;
-export const MODE_AUTOMATIC = 1;
-export const MODE_PAUSED = 2;
-export type SYNC_MODE = typeof MODE_SELECTIVE | typeof MODE_AUTOMATIC | typeof MODE_PAUSED;
-export type PluginSyncSettingEntry = {
-    key: string,
-    mode: SYNC_MODE,
-    files: string[]
-}
-interface ObsidianLiveSyncSettings_PluginSetting {
-    liveSync: boolean;
-    syncOnSave: boolean;
-    syncOnStart: boolean;
-    syncOnFileOpen: boolean;
-    savingDelay: number;
-    lessInformationInLog: boolean;
-    gcDelay: number;
-    versionUpFlash: string;
-    showVerboseLog: boolean;
-    suspendFileWatching: boolean;
-    trashInsteadDelete: boolean;
-    periodicReplication: boolean;
-    periodicReplicationInterval: number;
-    doNotDeleteFolder: boolean;
-    resolveConflictsByNewerFile: boolean;
-    batchSave: boolean;
-    deviceAndVaultName: string;
-    usePluginSettings: boolean;
-    showOwnPlugins: boolean;
-    showStatusOnEditor: boolean;
-    usePluginSync: boolean;
-    autoSweepPlugins: boolean;
-    autoSweepPluginsPeriodic: boolean;
-    notifyPluginOrSettingUpdated: boolean;
-    skipOlderFilesOnSync: boolean;
-    syncInternalFiles: boolean;
-    syncInternalFilesBeforeReplication: boolean;
-    syncInternalFilesInterval: number;
-    syncInternalFilesIgnorePatterns: string;
-    lastReadUpdates: number;
-    watchInternalFileChanges: boolean;
-    disableMarkdownAutoMerge: boolean;
-    writeDocumentsIfConflicted: boolean;
-    syncAfterMerge: boolean;
-    configPassphraseStore: ConfigPassphraseStore;
-    encryptedPassphrase: string;
-    encryptedCouchDBConnection: string;
-
-    useIndexedDBAdapter: boolean;
-    writeLogToTheFile: boolean;
-    suspendParseReplicationResult: boolean;
-    doNotSuspendOnFetching: boolean;
-
-    useIgnoreFiles: boolean;
-    ignoreFiles: string;
-    syncOnEditorSave: boolean;
-    pluginSyncExtendedSetting: Record<PluginSyncSettingEntry["key"], PluginSyncSettingEntry>;
-
-}
->>>>>>> b099865c
 
 export type RemoteDBSettings = CouchDBConnection & {
     versionUpFlash: string;
@@ -147,91 +84,7 @@
     permitEmptyPassphrase: boolean;
 }
 
-<<<<<<< HEAD
-
-=======
-export type ObsidianLiveSyncSettings = ObsidianLiveSyncSettings_PluginSetting & RemoteDBSettings;
-export const DEFAULT_SETTINGS: ObsidianLiveSyncSettings = {
-    couchDB_URI: "",
-    couchDB_USER: "",
-    couchDB_PASSWORD: "",
-    couchDB_DBNAME: "",
-    liveSync: false,
-    syncOnSave: false,
-    syncOnStart: false,
-    savingDelay: 200,
-    lessInformationInLog: false,
-    gcDelay: 300,
-    versionUpFlash: "",
-    minimumChunkSize: 20,
-    longLineThreshold: 250,
-    showVerboseLog: false,
-    suspendFileWatching: false,
-    trashInsteadDelete: true,
-    periodicReplication: false,
-    periodicReplicationInterval: 60,
-    syncOnFileOpen: false,
-    encrypt: false,
-    passphrase: "",
-    usePathObfuscation: false,
-    doNotDeleteFolder: false,
-    resolveConflictsByNewerFile: false,
-    batchSave: false,
-    deviceAndVaultName: "",
-    usePluginSettings: false,
-    showOwnPlugins: false,
-    showStatusOnEditor: true,
-    usePluginSync: false,
-    autoSweepPlugins: false,
-    autoSweepPluginsPeriodic: false,
-    notifyPluginOrSettingUpdated: false,
-    checkIntegrityOnSave: false,
-    batch_size: 50,
-    batches_limit: 40,
-    useHistory: false,
-    disableRequestURI: false,
-    skipOlderFilesOnSync: true,
-    checkConflictOnlyOnOpen: false,
-    syncInternalFiles: false,
-    syncInternalFilesBeforeReplication: false,
-    syncInternalFilesIgnorePatterns: "\\/node_modules\\/, \\/\\.git\\/, \\/obsidian-livesync\\/",
-    syncInternalFilesInterval: 60,
-    additionalSuffixOfDatabaseName: "",
-    ignoreVersionCheck: false,
-    lastReadUpdates: 0,
-    deleteMetadataOfDeletedFiles: false,
-    syncIgnoreRegEx: "",
-    syncOnlyRegEx: "",
-    customChunkSize: 0,
-    readChunksOnline: true,
-    watchInternalFileChanges: true,
-    automaticallyDeleteMetadataOfDeletedFiles: 0,
-    disableMarkdownAutoMerge: false,
-    writeDocumentsIfConflicted: false,
-    useDynamicIterationCount: false,
-    syncAfterMerge: false,
-    configPassphraseStore: "",
-    encryptedPassphrase: "",
-    encryptedCouchDBConnection: "",
-    permitEmptyPassphrase: false,
-    useIndexedDBAdapter: true,
-    useTimeouts: false,
-    writeLogToTheFile: false,
-    doNotPaceReplication: false,
-    hashCacheMaxCount: 300,
-    hashCacheMaxAmount: 50,
-    concurrencyOfReadChunksOnline: 100,
-    minimumIntervalOfReadChunksOnline: 333,
-    hashAlg: "xxhash64",
-    suspendParseReplicationResult: false,
-    doNotSuspendOnFetching: false,
-    useIgnoreFiles: false,
-    ignoreFiles: ".gitignore",
-    syncOnEditorSave: false,
-    pluginSyncExtendedSetting: {},
-    useV1: undefined,
-};
->>>>>>> b099865c
+
 
 export interface DatabaseEntry {
     _id: DocumentID;
