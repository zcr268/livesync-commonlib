import PouchDB from "pouchdb-core";

import IDBPouch from "pouchdb-adapter-idb";
//@ts-ignore
import INDEXEDDBPouch from "pouchdb-adapter-indexeddb";
import HttpPouch from "pouchdb-adapter-http";
import mapreduce from "pouchdb-mapreduce";
import replication from "pouchdb-replication";

import find from "pouchdb-find";
import transform from "transform-pouch";
//@ts-ignore
import { findPathToLeaf } from "pouchdb-merge";
//@ts-ignore
import { adapterFun } from "pouchdb-utils";
//@ts-ignore
import { createError, MISSING_DOC, UNKNOWN_ERROR } from "pouchdb-errors";
import { mapAllTasksWithConcurrencyLimit, unwrapTaskResult } from "../concurrency/task.ts";

PouchDB.plugin(IDBPouch)
    .plugin(INDEXEDDBPouch)
    .plugin(HttpPouch)
    .plugin(mapreduce)
    .plugin(replication)
    .plugin(find)
    .plugin(transform);

type PurgeMultiResult = {
    ok: true;
    deletedRevs: string[];
    documentWasRemovedCompletely: boolean;
};
type PurgeMultiParam = [docId: string, rev$$1: string];
function appendPurgeSeqs(db: PouchDB.Database, docs: PurgeMultiParam[]) {
    return db
        .get("_local/purges")
        .then(function (doc: any) {
            for (const [docId, rev$$1] of docs) {
                const purgeSeq = doc.purgeSeq + 1;
                doc.purges.push({
                    docId,
                    rev: rev$$1,
                    purgeSeq,
                });
                //@ts-ignore : missing type def
                if (doc.purges.length > db.purged_infos_limit) {
                    //@ts-ignore : missing type def
                    doc.purges.splice(0, doc.purges.length - db.purged_infos_limit);
                }
                doc.purgeSeq = purgeSeq;
            }
            return doc;
        })
        .catch(function (err) {
            if (err.status !== 404) {
                throw err;
            }
            return {
                _id: "_local/purges",
                purges: docs.map(([docId, rev$$1], idx) => ({
                    docId,
                    rev: rev$$1,
                    purgeSeq: idx,
                })),
                purgeSeq: docs.length,
            };
        })
        .then(function (doc) {
            return db.put(doc);
        });
}

/**
 * purge multiple documents at once.
 */
PouchDB.prototype.purgeMulti = adapterFun(
    "_purgeMulti",
    function (
        docs: PurgeMultiParam[],
        callback: (
            error: Error,
            result?: {
                [x: string]: PurgeMultiResult | Error;
            }
        ) => void
    ) {
        //@ts-ignore
        if (typeof this._purge === "undefined") {
            return callback(
<<<<<<< HEAD
                //@ts-ignore: this ts-ignore might be hiding a `this` bug where we don't have "this" conext.
=======
                //@ts-ignore
>>>>>>> 81297c62
                createError(UNKNOWN_ERROR, "Purge is not implemented in the " + this.adapter + " adapter.")
            );
        }
        //@ts-ignore
        // eslint-disable-next-line @typescript-eslint/no-this-alias
        const self = this;
        const tasks = docs.map(
            (param) => () =>
                new Promise<[PurgeMultiParam, PurgeMultiResult | Error]>((res, rej) => {
                    const [docId, rev$$1] = param;
                    self._getRevisionTree(docId, (error: Error, revs: string[]) => {
                        if (error) {
                            return res([param, error]);
                        }
                        if (!revs) {
                            return res([param, createError(MISSING_DOC)]);
                        }
                        let path;
                        try {
                            path = findPathToLeaf(revs, rev$$1);
                        } catch (error) {
                            //@ts-ignore
                            return res([param, error.message || error]);
                        }
                        self._purge(docId, path, (error: Error, result: PurgeMultiResult) => {
                            if (error) {
                                return res([param, error]);
                            } else {
                                return res([param, result]);
                            }
                        });
                    });
                })
        );
        (async () => {
            const ret = await mapAllTasksWithConcurrencyLimit(1, tasks);
            const retAll = ret.map((e) => unwrapTaskResult(e)) as [PurgeMultiParam, PurgeMultiResult | Error][];
            await appendPurgeSeqs(
                self,
                retAll.filter((e) => "ok" in e[1]).map((e) => e[0])
            );
            const result = Object.fromEntries(retAll.map((e) => [e[0][0], e[1]]));
            return result;
        })()
            //@ts-ignore
            .then((result) => callback(undefined, result))
            .catch((error) => callback(error));
    }
);

export { PouchDB };<|MERGE_RESOLUTION|>--- conflicted
+++ resolved
@@ -87,11 +87,7 @@
         //@ts-ignore
         if (typeof this._purge === "undefined") {
             return callback(
-<<<<<<< HEAD
                 //@ts-ignore: this ts-ignore might be hiding a `this` bug where we don't have "this" conext.
-=======
-                //@ts-ignore
->>>>>>> 81297c62
                 createError(UNKNOWN_ERROR, "Purge is not implemented in the " + this.adapter + " adapter.")
             );
         }
